--- conflicted
+++ resolved
@@ -16,11 +16,8 @@
 import os
 from asyncio import sleep
 from io import StringIO
-<<<<<<< HEAD
 from typing import cast
-=======
 from typing import Any
->>>>>>> d5390a28
 from urllib.parse import unquote
 
 import sentry_sdk
