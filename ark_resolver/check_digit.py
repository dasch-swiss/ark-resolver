#!/usr/bin/env python3

# Copyright © 2021 - 2025 Swiss National Data and Service Center for the Humanities and/or DaSCH Service Platform contributors.
# SPDX-License-Identifier: Apache-2.0

from dataclasses import dataclass

#################################################################################################
# Functions for generating and validating check codes for base64url-encoded IDs. The algorithm
# is based on org.apache.commons.validator.routines.checkdigit.ModulusCheckDigit.


# The base64url alphabet (without padding) from RFC 4648, Table 2.

base64url_alphabet = "ABCDEFGHIJKLMNOPQRSTUVWXYZabcdefghijklmnopqrstuvwxyz0123456789-_"
base64url_alphabet_length = len(base64url_alphabet)


@dataclass
class CheckDigitException(Exception):
<<<<<<< HEAD
    message: str
=======
    def __init__(self, message: str) -> None:
        self.message = message
>>>>>>> 94613cad


# Checks whether a code with a check digit is valid.
def is_valid(code: str) -> bool:
    if code is None or 0 == len(code):
        return False

    try:
        modulus_result = calculate_modulus(code, True)
        return modulus_result == 0
    except CheckDigitException:
        return False


# Calculates the check digit for a code.
def calculate_check_digit(code: str) -> str:
    if code is None or 0 == len(code):
        raise CheckDigitException("No code provided")

    modulus_result = calculate_modulus(code, False)
    char_value = (base64url_alphabet_length - modulus_result) % base64url_alphabet_length
    return to_check_digit(char_value)


# Calculates the modulus for a code.
def calculate_modulus(code: str, includes_check_digit: bool) -> int:
    length = len(code)

    if not includes_check_digit:
        length += 1

    total = 0
    i = 0

    while i < len(code):
        right_pos = length - i
        char_value = to_int(code[i])
        total += weighted_value(char_value, right_pos)
        i += 1

    if total == 0:
        raise CheckDigitException(f"Invalid code: {code}")

    return total % base64url_alphabet_length


# Calculates the weighted value of a character in the code at a specified position.
def weighted_value(char_value: int, right_pos: int) -> int:
    return char_value * right_pos


# Converts a character at a specified position to an integer value.
def to_int(char: str) -> int:
    char_value = base64url_alphabet.find(char)

    if char_value == -1:
        raise CheckDigitException(f"Invalid base64url character: '{char}'")

    return char_value


# Converts an integer value to a check digit.
def to_check_digit(char_value: int) -> str:
    if char_value < 0 or char_value >= base64url_alphabet_length:
        raise CheckDigitException(f"Invalid character value: {char_value}")

    return base64url_alphabet[char_value]<|MERGE_RESOLUTION|>--- conflicted
+++ resolved
@@ -18,12 +18,7 @@
 
 @dataclass
 class CheckDigitException(Exception):
-<<<<<<< HEAD
     message: str
-=======
-    def __init__(self, message: str) -> None:
-        self.message = message
->>>>>>> 94613cad
 
 
 # Checks whether a code with a check digit is valid.
